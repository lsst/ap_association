--- conflicted
+++ resolved
@@ -39,11 +39,7 @@
 
     Return
     ------
-<<<<<<< HEAD
     dia_object_schema : `lsst.afw.table.Schema`
-=======
-    `lsst.afw.table.Schema`
->>>>>>> 41827c84
     """
 
     schema = afwTable.SourceTable.makeMinimalSchema()
@@ -65,11 +61,7 @@
 
     Return
     ------
-<<<<<<< HEAD
     dia_source_schema : `lsst.afw.table.Schema`
-=======
-    `lsst.afw.table.Schema`
->>>>>>> 41827c84
     """
 
     schema = afwTable.SourceTable.makeMinimalSchema()
@@ -86,7 +78,6 @@
     input object_source_record should contain summary statistics on the
     SourceCatalog of DIASources. Using this optional input escapes the
     need to recompute the summary statistics when not necessary.
-<<<<<<< HEAD
 
     Parameters
     ----------
@@ -95,18 +86,6 @@
     object_source_record : `lsst.afw.table.SourceRecord` (optional)
         Optional input SourceRecord containing summary statistics on
         the input SourceCatalog.
-
-=======
-
-    Parameters
-    ----------
-    dia_source_catalog : `lsst.afw.table.SourceCatalog`
-        SourceCatalog of DIASources associated to this DIAObject
-    object_source_record : `lsst.afw.table.SourceRecord` (optional)
-        Optional input SourceRecord containing summary statistics on
-        the input SourceCatalog.
-
->>>>>>> 41827c84
     """
     def __init__(self, dia_source_catalog, object_source_record=None):
 
@@ -136,11 +115,7 @@
 
         Return
         ------
-<<<<<<< HEAD
         value : ``record value``
-=======
-        ``record value``
->>>>>>> 41827c84
         """
 
         # This will in the future be replaced with a overwriting of __getattr
@@ -236,12 +211,7 @@
 
         Returns
         -------
-<<<<<<< HEAD
         light_curve : `ndarry` of `float`s
-=======
-        `ndarry` of `float`s
->>>>>>> 41827c84
-            An array like object specifying the light curve for this object.
         """
 
         # Loop through DIASources and return the "light curve"
@@ -258,14 +228,6 @@
 
         If True is returned this DIAObject has computed all of its summary
         statistics for the current collection of DIASources that make it up.
-
-        Return
-        ------
-<<<<<<< HEAD
-        is_updated : `bool`
-=======
-        `bool`
->>>>>>> 41827c84
         """
 
         return self._updated
@@ -274,14 +236,6 @@
     def dia_object_record(self):
         """Retrieve the SourceRecord that represents the summary statistics on
         this DIAObject's set of DIASources.
-
-        Return
-        ------
-<<<<<<< HEAD
-        dia_object_record : `lsst.afw.table.SourceRecord`
-=======
-        `lsst.afw.table.SourceRecord`
->>>>>>> 41827c84
         """
         return self._dia_object_record
 
@@ -289,14 +243,6 @@
     def dia_source_catalog(self):
         """Retrieve the SourceCatalog that represents the DIASources that make
         up this DIAObject.
-
-        Return
-        ------
-<<<<<<< HEAD
-        dia_source_catalog : `lsst.afw.table.SourceCatalog`
-=======
-        `lsst.afw.table.SourceCatalog`
->>>>>>> 41827c84
         """
         return self._dia_source_catalog
 
@@ -304,10 +250,6 @@
     def dia_source_schema(self):
         """Retrieve the SourceCatalog that represents the DIASources that make
         up this DIAObject.
-
-        Return
-        ------
-        dia_source_schema : `lsst.afw.table.SourceCatalog`
         """
         return self._dia_source_schema
 
@@ -315,27 +257,12 @@
     def n_dia_sources(self):
         """Return the number of DIASources currently associated with this
         object.
-
-        Return
-        ------
-<<<<<<< HEAD
-        n_dia_sources : `int`
-=======
-        `int`
->>>>>>> 41827c84
         """
         return len(self._dia_source_catalog)
 
     @property
     def schema(self):
         """Return the schema of the DIAObject record.
-<<<<<<< HEAD
-=======
-
-        Returns
-        -------
-        `lsst.afw.table.schema.schema.Schema`
->>>>>>> 41827c84
         """
         return self._dia_object_record.schema
 
@@ -343,64 +270,29 @@
     def source_catalog_schema(self):
         """Return the schema of the DIASourceCatalog associated with this
         DIAObject.
-<<<<<<< HEAD
-=======
-
-        Returns
-        -------
-        `lsst.afw.table.Schema`
->>>>>>> 41827c84
         """
         return self._dia_source_catalog.schema
 
     @property
     def ra(self):
         """Get the RA of this DIAObject.
-<<<<<<< HEAD
-=======
-
-        Return
-        ------
-        `lsst.afw.geom.Angle`
->>>>>>> 41827c84
         """
         return self._dia_object_record.getRa()
 
     @property
     def dec(self):
         """Get the DEC of this DIAObject.
-<<<<<<< HEAD
-=======
-
-        Return
-        ------
-        `lsst.afw.geom.Angle`
->>>>>>> 41827c84
         """
         return self._dia_object_record.getDec()
 
     @property
     def coord(self):
         """Get the Coordinate of this DIAObject.
-<<<<<<< HEAD
-=======
-
-        Return
-        ------
-        `lsst.afw.geom.SpherePoint`
->>>>>>> 41827c84
         """
         return self._dia_object_record.getCoord()
 
     @property
     def id(self):
         """Get the unique catalog identifier for this object.
-<<<<<<< HEAD
-=======
-
-        Return
-        ------
-        `int`
->>>>>>> 41827c84
         """
         return self._dia_object_record.getId()